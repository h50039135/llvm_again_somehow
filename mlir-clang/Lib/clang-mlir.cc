--- conflicted
+++ resolved
@@ -382,8 +382,6 @@
   assert(0 && "bad");
 }
 
-<<<<<<< HEAD
-=======
 /// Construct corresponding MLIR operations to initialize the given value by a
 /// provided InitListExpr.
 static void initializeValueByInitListExpr(mlir::Value toInit, clang::Expr *expr,
@@ -460,7 +458,6 @@
   helper(initListExpr);
 }
 
->>>>>>> 2ace9617
 ValueCategory MLIRScanner::VisitVarDecl(clang::VarDecl *decl) {
   auto loc = getMLIRLocation(decl->getLocation());
   mlir::Type subType = getMLIRType(decl->getType());
@@ -549,15 +546,9 @@
   if (inite.val) {
     ValueCategory(op, /*isReference*/ true).store(builder, inite, isArray);
   } else if (auto init = decl->getInit()) {
-<<<<<<< HEAD
-    if (auto il = dyn_cast<InitListExpr>(init))
-      mlirclang::initializeValueByInitListExpr(op, init, this);
-    else
-=======
     if (auto il = dyn_cast<InitListExpr>(init)) {
       initializeValueByInitListExpr(op, init, this);
     } else
->>>>>>> 2ace9617
       assert(0 && "unknown init list");
   }
   return ValueCategory(op, /*isReference*/ true);
