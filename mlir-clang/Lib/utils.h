//===- utils.h --------------------------------------------------*- C++ -*-===//
//
// Part of the LLVM Project, under the Apache License v2.0 with LLVM Exceptions.
// See https://llvm.org/LICENSE.txt for license information.
// SPDX-License-Identifier: Apache-2.0 WITH LLVM-exception
//
//===----------------------------------------------------------------------===//

#ifndef MLIR_TOOLS_MLIRCLANG_UTILS_H
#define MLIR_TOOLS_MLIRCLANG_UTILS_H

#include "llvm/ADT/ArrayRef.h"

namespace mlir {
class Operation;
class FuncOp;
class Value;
class OpBuilder;
class AbstractOperation;
class Type;
} // namespace mlir

namespace llvm {
class StringRef;
} // namespace llvm

namespace clang {
class Expr;
}

struct MLIRScanner;

namespace mlirclang {

/// Replace the given function by the operation with the given name, and use the
/// same argument list. For example, if the function is @foo(%a, %b) and opName
/// is "bar.baz", we will create an operator baz of the bar dialect, with
/// operands %a and %b. The new op will be inserted at where the insertion point
/// of the provided OpBuilder is.
mlir::Operation *
replaceFuncByOperation(mlir::FuncOp f, llvm::StringRef opName,
                       mlir::OpBuilder &b,
                       llvm::SmallVectorImpl<mlir::Value> &input,
                       llvm::SmallVectorImpl<mlir::Value> &output);

mlir::Operation *buildLinalgOp(const mlir::AbstractOperation *op,
                               mlir::OpBuilder &b,
                               llvm::SmallVectorImpl<mlir::Value> &input,
                               llvm::SmallVectorImpl<mlir::Value> &output);
<<<<<<< HEAD

/// Construct corresponding MLIR operations to initialize the given value by a
/// provided InitListExpr.
void initializeValueByInitListExpr(mlir::Value toInit, clang::Expr *expr,
                                   MLIRScanner *scanner);

=======
>>>>>>> 2ace9617
} // namespace mlirclang

#endif<|MERGE_RESOLUTION|>--- conflicted
+++ resolved
@@ -47,15 +47,6 @@
                                mlir::OpBuilder &b,
                                llvm::SmallVectorImpl<mlir::Value> &input,
                                llvm::SmallVectorImpl<mlir::Value> &output);
-<<<<<<< HEAD
-
-/// Construct corresponding MLIR operations to initialize the given value by a
-/// provided InitListExpr.
-void initializeValueByInitListExpr(mlir::Value toInit, clang::Expr *expr,
-                                   MLIRScanner *scanner);
-
-=======
->>>>>>> 2ace9617
 } // namespace mlirclang
 
 #endif